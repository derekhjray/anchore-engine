--- conflicted
+++ resolved
@@ -464,16 +464,9 @@
                 image_info = anchore_engine.services.common.get_image_info(userId, "docker", fulltag, registry_lookup=False, registry_creds=(None, None))
                 curr_repotags = anchore_engine.auth.docker_registry.get_repo_tags(userId, image_info, registry_creds=registry_creds)
 
-<<<<<<< HEAD
-                # update the subscription record with the latest image tags from the repo scan
-                #with db.session_scope() as dbsession:
-                #    subscription_value['repotags'] = curr_repotags
-                #    db_subscriptions.update(userId, regrepo, 'repo_update', {'subscription_value': json.dumps(subscription_value)}, session=dbsession)
-=======
                 autosubscribes = ['analysis_update']
                 if subscription_value['autosubscribe']:
                     autosubscribes.append("tag_update")
->>>>>>> 8ac7856e
 
                 repotags = set(curr_repotags).difference(set(stored_repotags))
                 if repotags:
@@ -496,10 +489,7 @@
 
                             with db.session_scope() as dbsession:
                                 logger.debug("adding/updating image from repo scan " + str(new_image_info['fulltag']))
-<<<<<<< HEAD
-
-=======
->>>>>>> 8ac7856e
+
                                 # add the image
                                 image_records = catalog_impl.add_or_update_image(dbsession, userId, new_image_info['imageId'], tags=[new_image_info['fulltag']], digests=[new_image_info['fulldigest']], manifest=manifest)
                                 # add the subscription records with the configured default activations
