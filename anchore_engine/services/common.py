--- conflicted
+++ resolved
@@ -219,15 +219,9 @@
             with session_scope() as dbsession:
                 system_user = db_users.get('anchore-system', session=dbsession)
                 localconfig['system_user_auth'] = (system_user['userId'], system_user['password'])
-<<<<<<< HEAD
-        except:
-            pass
-
-=======
         except Exception as err:
             log.err("cannot get system-user auth credentials - service will not have system access")
-            
->>>>>>> 7d86885f
+
     # application object
     application = service.Application("multi-service-"+'-'.join(snames))
 
